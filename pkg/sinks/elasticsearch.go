--- conflicted
+++ resolved
@@ -188,25 +188,29 @@
 	return builder.String()
 }
 
-<<<<<<< HEAD
-=======
-func (e *Elasticsearch) Send(ctx context.Context, ev *kube.EnhancedEvent) error {
-	var toSend []byte
-
-	if e.cfg.Layout != nil {
-		res, err := convertLayoutTemplate(e.cfg.Layout, ev)
-		if err != nil {
-			return err
-		}
-
-		toSend, err = json.Marshal(res)
-		if err != nil {
-			return err
-		}
-	} else {
-		toSend = ev.ToJSON()
-	}
->>>>>>> 8a6aaabc
+// func (e *Elasticsearch) Send(ctx context.Context, ev *kube.EnhancedEvent) error {
+// 	var toSend []byte
+// 
+// 	if e.cfg.Layout != nil {
+// 		res, err := convertLayoutTemplate(e.cfg.Layout, ev)
+// 		if err != nil {
+// 			return err
+// 		}
+// 
+// 		toSend, err = json.Marshal(res)
+// 		if err != nil {
+// 			return err
+// 		}
+// 	} else {
+// 		toSend = ev.ToJSON()
+// 	}
+// =======
+// 	req := esapi.IndexRequest{
+// 		Body:  bytes.NewBuffer(toSend),
+// 		Index: index,
+// 	}
+// >>>>>>> 8a6aaabc41f83353bacb03f1b082debd304693d1
+
 
 func importJSONAutodetectSchema(projectID, datasetID, tableID string) error {
         // projectID := "my-project-id"
@@ -219,19 +223,11 @@
         }
         defer client.Close()
 
-<<<<<<< HEAD
         gcsRef := bigquery.NewGCSReference("gs://cloud-samples-data/bigquery/us-states/us-states.json")
         gcsRef.SourceFormat = bigquery.JSON
         gcsRef.AutoDetect = true
         loader := client.Dataset(datasetID).Table(tableID).LoaderFrom(gcsRef)
         loader.WriteDisposition = bigquery.WriteEmpty
-=======
-	req := esapi.IndexRequest{
-		Body:  bytes.NewBuffer(toSend),
-		Index: index,
-	}
->>>>>>> 8a6aaabc
-
         job, err := loader.Run(ctx)
         if err != nil {
                 return err
